--- conflicted
+++ resolved
@@ -57,17 +57,13 @@
         metadata_filename = os.path.splitext(filename)[0] + '.nbdata'
         metadata_filepath = os.path.join(filedir, metadata_filename)
 
+        md_reader = MarkdownReader(self.settings)
         if os.path.exists(metadata_filepath):
             # When metadata is in an external file, process the MD file using Pelican MD Reader
             md_reader = MarkdownReader(self.settings)
             _content, metadata = md_reader.read(metadata_filepath)
         else:
-<<<<<<< HEAD
-            # Load metadata from ipython notebook file
-
-=======
             # No external .md file: Load metadata from ipython notebook file
->>>>>>> c46f81ff
             with open(filepath) as ipynb_file:
                 doc = json.load(ipynb_file)
             if self.settings.get('IPYNB_USE_METACELL'):
