"""
Core module that handles the conversion from notebook to HTML plus some utilities
"""
from __future__ import absolute_import, print_function, division

import os
import re

import IPython
try:
    # Jupyter
    from traitlets.config import Config
    from traitlets import Integer
except ImportError:
    # IPython < 4.0
    from IPython.config import Config
    from IPython.utils.traitlets import Integer

try:
    # Jupyter
    from nbconvert.preprocessors import Preprocessor
except ImportError:
    # IPython < 4.0
    from IPython.nbconvert.preprocessors import Preprocessor

try:
    # Jupyter
    import nbconvert
except ImportError:
    # IPython < 4.0
    import IPython.nbconvert as nbconvert

from nbconvert.exporters import HTMLExporter
try:
    from nbconvert.filters.highlight import _pygment_highlight
except ImportError:
    # IPython < 2.0
    from nbconvert.filters.highlight import _pygments_highlight

try:
    from bs4 import BeautifulSoup
except:
    BeautifulSoup = None

from pygments.formatters import HtmlFormatter
import jinja2

from copy import deepcopy


LATEX_CUSTOM_SCRIPT = """
<script type="text/javascript">if (!document.getElementById('mathjaxscript_pelican_#%@#$@#')) {
    var mathjaxscript = document.createElement('script');
    mathjaxscript.id = 'mathjaxscript_pelican_#%@#$@#';
    mathjaxscript.type = 'text/javascript';
    mathjaxscript.src = '//cdnjs.cloudflare.com/ajax/libs/mathjax/2.7.1/MathJax.js?config=TeX-AMS-MML_HTMLorMML';
    mathjaxscript[(window.opera ? "innerHTML" : "text")] =
        "MathJax.Hub.Config({" +
        "    config: ['MMLorHTML.js']," +
        "    TeX: { extensions: ['AMSmath.js','AMSsymbols.js','noErrors.js','noUndefined.js'], equationNumbers: { autoNumber: 'AMS' } }," +
        "    jax: ['input/TeX','input/MathML','output/HTML-CSS']," +
        "    extensions: ['tex2jax.js','mml2jax.js','MathMenu.js','MathZoom.js']," +
        "    displayAlign: 'center'," +
        "    displayIndent: '0em'," +
        "    showMathMenu: true," +
        "    tex2jax: { " +
        "        inlineMath: [ ['$','$'] ], " +
        "        displayMath: [ ['$$','$$'] ]," +
        "        processEscapes: true," +
        "        preview: 'TeX'," +
        "    }, " +
        "    'HTML-CSS': { " +
        " linebreaks: { automatic: true, width: '95% container' }, " +
        "        styles: { '.MathJax_Display, .MathJax .mo, .MathJax .mi, .MathJax .mn': {color: 'black ! important'} }" +
        "    } " +
        "}); ";
    (document.body || document.getElementsByTagName('head')[0]).appendChild(mathjaxscript);
}
</script>
"""


def get_html_from_filepath(filepath, start=0, end=None, preprocessors=[], template=None):
    """Convert ipython notebook to html
    Return: html content of the converted notebook
    """
    template_file = 'basic'
    extra_loaders = []
    if template:
        extra_loaders.append(jinja2.FileSystemLoader([os.path.dirname(template)]))
        template_file = os.path.basename(template)

    config = Config({'CSSHTMLHeaderTransformer': {
                        'enabled': True,
                        'highlight_class': '.highlight-ipynb'},
                     'SubCell': {
                        'enabled':True,
                        'start':start,
                        'end':end}})
    exporter = HTMLExporter(config=config,
                            template_file=template_file,
                            extra_loaders=extra_loaders,
                            filters={'highlight2html': custom_highlighter},
                            preprocessors=[SubCell] + preprocessors)

    config.CSSHTMLHeaderPreprocessor.highlight_class = " .highlight pre "
    content, info = exporter.from_filename(filepath)

    if BeautifulSoup:
        soup = BeautifulSoup(content, 'html.parser')
        for i in soup.findAll('div', {'class': 'input'}):
            if i.findChildren()[1].find(text='#ignore') is not None:
                i.extract()
<<<<<<< HEAD

            # transform code block to block-quote for pretty rendering
            elif i.findChildren()[1].find(text='#blockquote') is not None:
                pre = i.find('pre')
                parent_div = pre.parent # div to replace code with blockquote

                # get raw text after block-quote keyword
                raw_text = ''
                for e in pre.contents[2:]:
                    try:
                        raw_text += e.text
                    except AttributeError:
                        if e.replace('　', ' ').replace(' ', ' ') == ' ':
                            raw_text += e
                # delete <pre> tag from parent div
                pre.extract()

                # insert <blockquote> tag into parent div
                p = soup.new_tag('p')
                p.append(raw_text)
                block_quote = soup.new_tag('blockquote')
                block_quote.append(p)
                parent_div.append(block_quote)

        # add classes for tables to apply bootstrap style
        # for t in soup.findAll('table', {'class': 'dataframe'}):
        for t in soup.findAll('table'):
            t['class'] = t.get('class', []) + ['table', 'table-striped', 'table-responsive']

        # remove input and output prompt
        for prompt in soup.findAll('div', {'class': 'prompt'}):
            prompt.extract()

=======
>>>>>>> 2f1df204
        content = soup.decode(formatter="minimal")

    return content, info


def fix_css(content, info, ignore_css=False):
    """
    General fixes for the notebook generated html
    """
    def filter_css(style_text):
        """
        HACK: IPython returns a lot of CSS including its own bootstrap.
        Get only the IPython Notebook CSS styles.
        """
        index = style_text.find('/*!\n*\n* IPython notebook\n*\n*/')
        if index > 0:
            style_text = style_text[index:]
        index = style_text.find('/*!\n*\n* IPython notebook webapp\n*\n*/')
        if index > 0:
            style_text = style_text[:index]

        style_text = re.sub(r'color\:\#0+(;)?', '', style_text)
        style_text = re.sub(r'\.rendered_html[a-z0-9,._ ]*\{[a-z0-9:;%.#\-\s\n]+\}', '', style_text)
        return '<style type=\"text/css\">{0}</style>'.format(style_text)

    if ignore_css:
        # content = content + LATEX_CUSTOM_SCRIPT
        content = content
    else:
        ipython_css = '\n'.join(filter_css(css_style) for css_style in info['inlining']['css'])
        content = ipython_css + content + LATEX_CUSTOM_SCRIPT
    return content


def custom_highlighter(source, language='python', metadata=None):
    """
    Makes the syntax highlighting from pygments have prefix(`highlight-ipynb`)
    So it doesn't break the theme pygments

    This modifies both css prefixes and html tags

    Returns new html content
    """
    if not language:
        language = 'python'

    formatter = HtmlFormatter(cssclass='highlight-ipynb')
    output = _pygments_highlight(source, formatter, language, metadata)
    output = output.replace('<pre>', '<pre class="ipynb">')
    return output

#----------------------------------------------------------------------
# Create a preprocessor to slice notebook by cells

class SliceIndex(Integer):
    """An integer trait that accepts None"""
    default_value = None

    def validate(self, obj, value):
        if value is None:
            return value
        else:
            return super(SliceIndex, self).validate(obj, value)


class SubCell(Preprocessor):
    """A preprocessor to select a slice of the cells of a notebook"""
    start = SliceIndex(0, config=True, help="first cell of notebook")
    end = SliceIndex(None, config=True, help="last cell of notebook")

    def preprocess(self, nb, resources):
        nbc = deepcopy(nb)
        nbc.cells = nbc.cells[self.start:self.end]
        return nbc, resources<|MERGE_RESOLUTION|>--- conflicted
+++ resolved
@@ -111,7 +111,6 @@
         for i in soup.findAll('div', {'class': 'input'}):
             if i.findChildren()[1].find(text='#ignore') is not None:
                 i.extract()
-<<<<<<< HEAD
 
             # transform code block to block-quote for pretty rendering
             elif i.findChildren()[1].find(text='#blockquote') is not None:
@@ -145,8 +144,6 @@
         for prompt in soup.findAll('div', {'class': 'prompt'}):
             prompt.extract()
 
-=======
->>>>>>> 2f1df204
         content = soup.decode(formatter="minimal")
 
     return content, info
